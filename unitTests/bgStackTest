--- conflicted
+++ resolved
@@ -62,10 +62,6 @@
 				builtin trap "" DEBUG
 				bgStackFreeze --all "" "$BASH_COMMAND" "$dbgLINENO"
 				bgStackPrint $stackPrintOpts
-<<<<<<< HEAD
-=======
-				builtin trap "" DEBUG
->>>>>>> 942f6a0b
 				setExitCode 1
 			fi
 		'
@@ -105,15 +101,11 @@
 	top_USR1_DBG)
 		banner scriptTop intr:USR1 DEBUGGER
 		builtin trap 'aNoopCommand' USR1
-		builtin trap 'echo "DBG: $BASH_COMMAND"; dbgLINENO="$LINENO"
+		builtin trap 'dbgLINENO="$LINENO"
 			if [[ "$BASH_COMMAND" =~ ^aNoopCommand ]]; then
 				builtin trap "" DEBUG
 				bgStackFreeze --all "" "$BASH_COMMAND" "$dbgLINENO"
 				bgStackPrint $stackPrintOpts
-<<<<<<< HEAD
-=======
-				builtin trap "" DEBUG
->>>>>>> 942f6a0b
 				setExitCode 1
 			fi
 			setExitCode 0
@@ -122,29 +114,15 @@
 	top_USR1_func_DBG)
 		banner scriptTop intr:USR1..func DEBUGGER
 		trap 'oneDown off' USR1
-<<<<<<< HEAD
 		builtin trap '
-=======
-		builtin trap 'echo "DBG: ($BASH_COMMAND)"
->>>>>>> 942f6a0b
 			if [[ "$BASH_COMMAND" =~ ^aNoopCommand ]]; then
 				builtin trap "" DEBUG
 				bgStackFreeze --all "" "$BASH_COMMAND" "$dbgLINENO"
 				bgStackPrint $stackPrintOpts
-<<<<<<< HEAD
 				setExitCode 1
 			fi
 		' DEBUG
 		kill -USR1 $BASHPID
-=======
-				builtin trap "" DEBUG
-				setExitCode 1
-			fi
-		' DEBUG
-		echo hi
-		kill -USR1 $BASHPID
-		echo bye
->>>>>>> 942f6a0b
 		;;
 
 	func_USR1)
